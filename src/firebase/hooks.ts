import { useEffect, useState } from 'react';
import { ref, get, set, onValue, off, push, update, remove } from 'firebase/database';
import { database } from './config';
import { User } from '../types/firebase';
import { Task, WithdrawalRequest, AdminConfig } from '../types';
import { extractSafeUserId, sanitizeFirebasePath } from '../utils/firebaseSanitizer';
import { safeCreateOrUpdateUser, createSafeRef } from './safeConnection';

// Simplified Firebase user hook with background sync
export const useFirebaseUser = (userId: string | null) => {
  const [user, setUser] = useState<User | null>(null);
  const [loading, setLoading] = useState(false); // Changed: No initial loading state

  useEffect(() => {
    if (!userId) {
      setLoading(false);
      return;
    }

<<<<<<< HEAD
    try {
      // SAFE: Use sanitized user ID for Firebase path
      const safeUserId = extractSafeUserId(userId);
      const userRef = ref(database, `users/${safeUserId}`);
      console.log(`🔒 Setting up safe user listener for ID: ${safeUserId}`);
=======
    console.log(`🔄 Setting up Firebase sync for user: ${userId}`);
    
    const userRef = ref(database, `users/${userId}`);
>>>>>>> c5320aa9
    
    // Set up real-time listener for background sync
    const unsubscribe = onValue(userRef, (snapshot: any) => {
      try {
        if (snapshot.exists()) {
          const userData = snapshot.val() as User;
          console.log('📱 Firebase user data updated:', userData.firstName);
          setUser(userData);
        } else {
          console.log('👤 No Firebase user data found - will create new user');
          setUser(null);
        }
      } catch (err) {
        console.error('Firebase sync error (non-blocking):', err);
        // Don't set error state - let app continue with cached data
      } finally {
        setLoading(false);
      }
    }, (err: any) => {
      console.error('Firebase listener error (non-blocking):', err);
      setLoading(false);
      // Don't block app - continue with cached data
    });

    return () => off(userRef, 'value', unsubscribe);
    } catch (err) {
      console.error('❌ Failed to setup user listener:', err);
      setError(err instanceof Error ? err.message : 'Failed to setup user listener');
      setLoading(false);
    }
  }, [userId]);

  return { user, loading };
};


// Custom hook for all users (admin panel)
export const useFirebaseUsers = () => {
  const [users, setUsers] = useState<Record<string, User>>({});
  const [loading, setLoading] = useState(true);
  const [error, setError] = useState<string | null>(null);

  useEffect(() => {
    const usersRef = ref(database, 'users');
    
    const unsubscribe = onValue(usersRef, (snapshot: any) => { // <-- ERROR FIX: Add explicit type for Firebase callback
      try {
        if (snapshot.exists()) {
          setUsers(snapshot.val());
        } else {
          setUsers({});
        }
        setError(null);
      } catch (err) {
        setError(err instanceof Error ? err.message : 'Unknown error');
      } finally {
        setLoading(false);
      }
    }, (err: any) => { // <-- ERROR FIX: Add explicit type for Firebase error callback
      setError(err.message);
      setLoading(false);
    });

    return () => off(usersRef, 'value', unsubscribe);
  }, []);

  return { users, loading, error };
};

// SAFE: Function to create or update user with path sanitization
export const createOrUpdateUser = async (userId: string, userData: Partial<User>): Promise<boolean> => {
  try {
    console.log(`🔒 Creating/updating user with safe methods: ${userId}`);
    
    // Validate userId
    if (!userId || userId === 'null' || userId === 'undefined') {
      console.error('❌ Invalid userId provided:', userId);
      return false;
    }

    // SAFE: Use sanitized methods for user creation/update
    const success = await safeCreateOrUpdateUser(userId, userData);
    
    if (success) {
      console.log(`✅ User created/updated successfully with safe methods: ${userId}`);
    } else {
      console.error(`❌ Failed to create/update user: ${userId}`);
    }
    
    return success;
    
    // Test database connection first
    if ((window as any).firebaseConnected !== true) {
      console.warn('⚠️ Firebase not connected, attempting offline operation');
      // Try to use cached data or return false
      return false;
    }
    
    let snapshot;
    try {
      snapshot = await get(userRef);
    } catch (dbError) {
      console.error('❌ Database read error:', dbError);
      // If read fails, try to create new user anyway
      snapshot = null;
    }
    
    let finalUserData: User;
    
    if (snapshot && snapshot.exists()) {
      // Update existing user
      const existingData = snapshot.val();
      console.log('📝 Updating existing user data');
      finalUserData = { 
        ...existingData, 
        ...userData,
        lastActive: Date.now() // Always update last active
      };
    } else {
      // Create new user with comprehensive defaults
      console.log('🆕 Creating new user with defaults');
      finalUserData = {
        id: userId,
        userId,
        username: userData.username || userData.firstName || `user_${userId.slice(-6)}`,
        firstName: userData.firstName || 'User',
        lastName: userData.lastName || '',
        stars: userData.stars || 10, // Starting stars
        coins: userData.coins || 1000, // Starting coins
        tier: userData.tier || 'free',
        vipType: userData.vipType || 'free',
        dailyWithdrawals: userData.dailyWithdrawals || 0,
        referralCode: userData.referralCode || `REF${userId.slice(-6)}`,
        totalReferrals: userData.totalReferrals || 0,
        farmingRate: userData.farmingRate || 10,
        claimStreak: userData.claimStreak || 0,
        claimedDays: userData.claimedDays || [],
        badges: userData.badges || [],
        createdAt: userData.createdAt || Date.now(),
        isVIP: userData.isVIP || false,
        earningMultiplier: userData.earningMultiplier || 1,
        boosts: userData.boosts || 0,
        referralCount: userData.referralCount || 0,
        totalEarnings: userData.totalEarnings || 0,
        lastActive: Date.now(),
        banned: userData.banned || false,
        vipExpiry: typeof userData.vipExpiry === 'number' ? userData.vipExpiry : null,
        vip_tier: userData.vip_tier || 'free',
        vip_expiry: userData.vip_expiry || null,
        multiplier: userData.multiplier || 1,
        withdraw_limit: userData.withdraw_limit || 1000,
        referral_boost: userData.referral_boost || 1,
        photo_url: userData.photo_url || undefined,
        // Add any additional fields from userData
        ...userData
      };
    }
    
    // Attempt to save to database with retry logic
    let saveAttempts = 0;
    const maxSaveAttempts = 3;
    
    while (saveAttempts < maxSaveAttempts) {
      try {
        await set(userRef, finalUserData);
        console.log(`✅ User ${userId} saved successfully to database`);
        return true;
      } catch (saveError) {
        saveAttempts++;
        console.error(`❌ Database save error (attempt ${saveAttempts}/${maxSaveAttempts}):`, saveError);
        
        if (saveAttempts < maxSaveAttempts) {
          // Wait before retry
          await new Promise(resolve => setTimeout(resolve, 1000 * saveAttempts));
        }
      }
    }
    
    console.error('❌ Failed to save user after all attempts');
    return false;
    
  } catch (error) {
    console.error('❌ Error in createOrUpdateUser:', error);
    return false;
  }
};

// Function to update specific user field
export const updateUserField = async (userId: string, field: keyof User, value: any): Promise<void> => {
  try {
    const userRef = ref(database, `users/${userId}/${field}`);
    await set(userRef, value);
  } catch (error) {
    console.error('Error updating user field:', error);
    throw error;
  }
};

// Function to purchase VIP
export const purchaseVIP = async (userId: string, starCost: number = 100): Promise<boolean> => {
  try {
    const userRef = ref(database, `users/${userId}`);
    const snapshot = await get(userRef);
    
    if (!snapshot.exists()) {
      throw new Error('User not found');
    }
    
    const userData = snapshot.val() as User;
    
    if (userData.stars < starCost) {
      return false; // Insufficient stars
    }
    
    // Calculate VIP expiry (30 days from now)
    const vipExpiry = Date.now() + (30 * 24 * 60 * 60 * 1000);
    
    const updatedData: Partial<User> = {
      stars: userData.stars - starCost,
      isVIP: true,
      earningMultiplier: 2,
      vipExpiry,
      lastActive: Date.now()
    };
    
    await set(userRef, { ...userData, ...updatedData });
    return true;
  } catch (error) {
    console.error('Error purchasing VIP:', error);
    throw error;
  }
};

// Simplified Firebase tasks hook - loads immediately
export const useFirebaseTasks = () => {
  const [tasks, setTasks] = useState<Task[]>([]);
  const [loading, setLoading] = useState(false); // Changed: No initial loading
  const [error, setError] = useState<string | null>(null);

  useEffect(() => {
    const tasksRef = ref(database, 'tasks');
    
    const unsubscribe = onValue(tasksRef, (snapshot: any) => {
      try {
        if (snapshot.exists()) {
          const tasksData = snapshot.val();
          const tasksList = Object.keys(tasksData).map(key => ({
            ...tasksData[key],
            id: key
          }));
          
          // Update tasks immediately
          setTasks(tasksList);
          console.log('📝 Tasks loaded from Firebase:', tasksList.length);
        } else {
          setTasks([]);
        }
        setError(null);
      } catch (err) {
        console.error('Tasks loading error (non-blocking):', err);
        setError(err instanceof Error ? err.message : 'Unknown error');
      } finally {
        setLoading(false);
      }
    }, (err: any) => {
      console.error('Tasks listener error (non-blocking):', err);
      setError(err.message);
      setLoading(false);
    });

    return () => off(tasksRef, 'value', unsubscribe);
  }, []);

  return { tasks, loading, error };
};

// Function to add task
export const addTask = async (task: Omit<Task, 'id'>): Promise<string | null> => {
  try {
    const tasksRef = ref(database, 'tasks');
    const newTaskRef = push(tasksRef);
    await set(newTaskRef, { ...task, id: newTaskRef.key });
    return newTaskRef.key;
  } catch (error) {
    console.error('Error adding task:', error);
    return null;
  }
};

// Function to update task
export const updateTask = async (taskId: string, updates: Partial<Task>): Promise<boolean> => {
  try {
    const taskRef = ref(database, `tasks/${taskId}`);
    await update(taskRef, updates);
    console.log('✅ Task updated successfully');
    return true;
  } catch (error) {
    console.error('❌ Error updating task:', error);
    return false;
  }
};

// Function to delete task
export const deleteTask = async (taskId: string): Promise<boolean> => {
  try {
    const taskRef = ref(database, `tasks/${taskId}`);
    await set(taskRef, null); // Delete by setting to null
    console.log('✅ Task deleted successfully');
    return true;
  } catch (error) {
    console.error('❌ Error deleting task:', error);
    return false;
  }
};

// Custom hook for Firebase withdrawals
export const useFirebaseWithdrawals = () => {
  const [withdrawals, setWithdrawals] = useState<WithdrawalRequest[]>([]);
  const [loading, setLoading] = useState(true);
  const [error, setError] = useState<string | null>(null);

  useEffect(() => {
    const withdrawalsRef = ref(database, 'withdrawals');
    
    const unsubscribe = onValue(withdrawalsRef, (snapshot: any) => { // <-- ERROR FIX: Add explicit type for Firebase callback
      try {
        if (snapshot.exists()) {
          const withdrawalsData = snapshot.val();
          const withdrawalsList = Object.keys(withdrawalsData).map(key => ({
            ...withdrawalsData[key],
            id: key
          }));
          setWithdrawals(withdrawalsList);
        } else {
          setWithdrawals([]);
        }
        setError(null);
      } catch (err) {
        setError(err instanceof Error ? err.message : 'Unknown error');
      } finally {
        setLoading(false);
      }
    }, (err: any) => { // <-- ERROR FIX: Add explicit type for Firebase error callback
      setError(err.message);
      setLoading(false);
    });

    return () => off(withdrawalsRef, 'value', unsubscribe);
  }, []);

  return { withdrawals, loading, error };
};

// Function to add withdrawal request
export const addWithdrawal = async (withdrawal: Omit<WithdrawalRequest, 'id'>): Promise<string | null> => {
  try {
    const withdrawalsRef = ref(database, 'withdrawals');
    const newWithdrawalRef = push(withdrawalsRef);
    await set(newWithdrawalRef, { ...withdrawal, id: newWithdrawalRef.key });
    return newWithdrawalRef.key;
  } catch (error) {
    console.error('Error adding withdrawal:', error);
    return null;
  }
};

// Function to update withdrawal status
export const updateWithdrawal = async (withdrawalId: string, updates: Partial<WithdrawalRequest>): Promise<boolean> => {
  try {
    const withdrawalRef = ref(database, `withdrawals/${withdrawalId}`);
    await update(withdrawalRef, updates);
    return true;
  } catch (error) {
    console.error('Error updating withdrawal:', error);
    return false;
  }
};

// Custom hook for admin configuration
export const useFirebaseConfig = () => {
  const [config, setConfig] = useState<AdminConfig | null>(null);
  const [loading, setLoading] = useState(true);
  const [error, setError] = useState<string | null>(null);

  useEffect(() => {
    const configRef = ref(database, 'config');
    
    const unsubscribe = onValue(configRef, (snapshot: any) => { // <-- ERROR FIX: Add explicit type for Firebase callback
      try {
        if (snapshot.exists()) {
          setConfig(snapshot.val());
        } else {
          setConfig(null);
        }
        setError(null);
      } catch (err) {
        setError(err instanceof Error ? err.message : 'Unknown error');
      } finally {
        setLoading(false);
      }
    }, (err: any) => { // <-- ERROR FIX: Add explicit type for Firebase error callback
      setError(err.message);
      setLoading(false);
    });

    return () => off(configRef, 'value', unsubscribe);
  }, []);

  return { config, loading, error };
};

// Function to update admin configuration
export const updateConfig = async (updates: Partial<AdminConfig>): Promise<boolean> => {
  try {
    const configRef = ref(database, 'config');
    await update(configRef, updates);
    return true;
  } catch (error) {
    console.error('Error updating config:', error);
    return false;
  }
};

// User task completion tracking
export const useUserTaskCompletion = (userId: string | null) => {
  const [completedTasks, setCompletedTasks] = useState<string[]>([]);
  const [loading, setLoading] = useState(true);
  const [error, setError] = useState<string | null>(null);

  useEffect(() => {
    if (!userId) {
      setLoading(false);
      return;
    }

    const userTasksRef = ref(database, `userTasks/${userId}`);
    
    const unsubscribe = onValue(userTasksRef, (snapshot: any) => { // <-- ERROR FIX: Add explicit type for Firebase callback
      try {
        if (snapshot.exists()) {
          const tasksData = snapshot.val();
          const completedTaskIds = Object.keys(tasksData).filter(taskId => tasksData[taskId].completed);
          
          // FIX: Only update if completed tasks actually changed to prevent blinking
          setCompletedTasks(prevCompleted => {
            const currentIds = prevCompleted.sort().join(',');
            const newIds = completedTaskIds.sort().join(',');
            
            if (currentIds !== newIds) {
              console.log('✅ Completed tasks updated:', completedTaskIds.length);
              return completedTaskIds;
            }
            return prevCompleted;
          });
        } else {
          setCompletedTasks([]);
        }
        setError(null);
      } catch (err) {
        setError(err instanceof Error ? err.message : 'Unknown error');
      } finally {
        setLoading(false);
      }
    }, (err: any) => { // <-- ERROR FIX: Add explicit type for Firebase error callback
      setError(err.message);
      setLoading(false);
    });

    return () => off(userTasksRef, 'value', unsubscribe);
  }, [userId]);

  return { completedTasks, loading, error };
};

// User task verification tracking
export const useUserTaskVerification = (userId: string | null) => {
  const [verifiedTasks, setVerifiedTasks] = useState<string[]>([]);
  const [loading, setLoading] = useState(true);
  const [error, setError] = useState<string | null>(null);

  useEffect(() => {
    if (!userId) {
      setLoading(false);
      return;
    }

    const verifiedTasksRef = ref(database, `userTasks/${userId}`);
    
    const unsubscribe = onValue(verifiedTasksRef, (snapshot: any) => {
      try {
        if (snapshot.exists()) {
          const tasksData = snapshot.val();
          const verifiedTaskIds = Object.keys(tasksData).filter(taskId => tasksData[taskId].verified);
          
          setVerifiedTasks(prevVerified => {
            const currentIds = prevVerified.sort().join(',');
            const newIds = verifiedTaskIds.sort().join(',');
            
            if (currentIds !== newIds) {
              console.log('✅ Verified tasks updated:', verifiedTaskIds.length);
              return verifiedTaskIds;
            }
            return prevVerified;
          });
        } else {
          setVerifiedTasks([]);
        }
        setError(null);
      } catch (err) {
        setError(err instanceof Error ? err.message : 'Unknown error');
      } finally {
        setLoading(false);
      }
    }, (err: any) => {
      setError(err.message);
      setLoading(false);
    });

    return () => off(verifiedTasksRef, 'value', unsubscribe);
  }, [userId]);

  return { verifiedTasks, loading, error };
};

// Mark task as verified (link opened)
export const markTaskAsVerified = async (userId: string, taskId: string): Promise<boolean> => {
  try {
    const taskRef = ref(database, `userTasks/${userId}/${taskId}`);
    await update(taskRef, {
      verified: true,
      verifiedAt: Date.now()
    });
    
    console.log('✅ Task marked as verified:', taskId);
    return true;
  } catch (error) {
    console.error('❌ Error marking task as verified:', error);
    return false;
  }
};

// Function to complete task
export const completeUserTask = async (userId: string, taskId: string, reward: number): Promise<boolean> => {
  try {
    const userTaskRef = ref(database, `userTasks/${userId}/${taskId}`);
    await set(userTaskRef, {
      completed: true,
      completedAt: Date.now(),
      reward
    });
    return true;
  } catch (error) {
    console.error('Error completing task:', error);
    return false;
  }
};<|MERGE_RESOLUTION|>--- conflicted
+++ resolved
@@ -17,17 +17,11 @@
       return;
     }
 
-<<<<<<< HEAD
     try {
-      // SAFE: Use sanitized user ID for Firebase path
+      // SAFE: Use sanitized user ID for Firebase path (keeping security from main)
       const safeUserId = extractSafeUserId(userId);
       const userRef = ref(database, `users/${safeUserId}`);
-      console.log(`🔒 Setting up safe user listener for ID: ${safeUserId}`);
-=======
-    console.log(`🔄 Setting up Firebase sync for user: ${userId}`);
-    
-    const userRef = ref(database, `users/${userId}`);
->>>>>>> c5320aa9
+      console.log(`🔒 Setting up safe Firebase sync for user: ${safeUserId}`);
     
     // Set up real-time listener for background sync
     const unsubscribe = onValue(userRef, (snapshot: any) => {
