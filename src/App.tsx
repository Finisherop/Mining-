import { useEffect, useState } from 'react';
import { Toaster } from 'react-hot-toast';
import Layout from './components/Layout';
import SuperAdminPanel from './components/SuperAdminPanel';
import NetworkStatus from './components/NetworkStatus';
import { useFirebaseUser, createOrUpdateUser } from './firebase/hooks';
import { User } from './types/firebase';
import { getTelegramWebAppData, getTelegramUserPhoto } from './services/telegram';
import { saveUserToStorage } from './utils/localStorage';
import { isTelegramUser } from './utils/telegram';
import { motion } from 'framer-motion';

function App() {
  const [currentUser, setCurrentUser] = useState<User | null>(null);
  const [isAdmin, setIsAdmin] = useState(false);
  const [loading, setLoading] = useState(true);

  // Get Telegram user data
  const telegramData = getTelegramWebAppData();
  const telegramUser = telegramData?.user;
  const userId = telegramUser?.id.toString() || null;

  // Firebase hooks
  const { user: firebaseUser, loading: firebaseLoading } = useFirebaseUser(userId);

  // Initialize app
  useEffect(() => {
    const initializeApp = async () => {
      try {
<<<<<<< HEAD
        console.log('🚀 Initializing app...');
        console.log('📱 Telegram data:', telegramData);
        console.log('👤 Telegram user:', telegramUser);
        console.log('🆔 User ID:', userId);
        
        // Handle access from other devices (non-Telegram)
        const urlParams = new URLSearchParams(window.location.search);
        const forceUserMode = urlParams.get('user') === 'true';
        
        // Admin access: URL param OR specific Telegram IDs
        const adminUserIds = [123456789, 987654321]; // Add your Telegram user IDs here
=======
        const urlParams = new URLSearchParams(window.location.search);
        const forceUserMode = urlParams.get('user') === 'true';
        const adminUserIds = [6779644494, 987654321]; // Admin IDs
>>>>>>> ba5f08e1
        const isAdminMode = !forceUserMode && (
          urlParams.get('admin') === 'true' || 
          urlParams.get('superadmin') === 'true' ||
          (telegramUser && adminUserIds.includes(telegramUser.id))
        );
<<<<<<< HEAD
        
        // Check if accessing from external device (no Telegram data)
=======

>>>>>>> ba5f08e1
        const isExternalDevice = !telegramUser && !telegramData;
        const demoUserId = urlParams.get('demo') || 'demo-user-001';

        if (isAdminMode) {
          setIsAdmin(true);
          
          // Create admin user for SuperAdmin panel
          const adminUser: User = {
            id: 'admin-user',
            userId: telegramUser?.id.toString() || 'admin-demo',
            username: telegramUser?.username || 'admin',
            firstName: telegramUser?.first_name || 'Super',
            lastName: telegramUser?.last_name || 'Admin',
            coins: 999999,
            stars: 999999,
            tier: 'diamond',
            vipType: 'diamond',
            vipExpiry: Date.now() + (365 * 24 * 60 * 60 * 1000), // 1 year
            dailyWithdrawals: 0,
            referralCode: 'ADMIN001',
            totalReferrals: 0,
            farmingRate: 100,
            claimStreak: 0,
            claimedDays: [],
            badges: [],
            createdAt: Date.now(),
            lastActive: Date.now(),
            totalEarnings: 0,
            isVIP: true,
            banned: false,
            earningMultiplier: 10,
            boosts: 0,
            referralCount: 0,
            vip_tier: 'diamond',
            vip_expiry: Date.now() + (365 * 24 * 60 * 60 * 1000),
            multiplier: 10,
            withdraw_limit: 999999,
            referral_boost: 10
          };
          
          setCurrentUser(adminUser);
          setLoading(false);
          return;
        }

<<<<<<< HEAD
        // Handle external device access with demo user
=======
>>>>>>> ba5f08e1
        if (isExternalDevice) {
          const demoUser: User = {
            id: demoUserId,
            userId: demoUserId,
            username: `demo_${demoUserId}`,
            firstName: 'Demo',
            lastName: 'User',
            coins: 1000,
            stars: 50,
            tier: 'free',
            vipType: 'free',
            vipExpiry: null,
            dailyWithdrawals: 0,
            referralCode: `DEMO${Date.now().toString().slice(-4)}`,
            totalReferrals: 0,
            farmingRate: 10,
            claimStreak: 0,
            claimedDays: [],
            badges: [],
            createdAt: Date.now(),
            lastActive: Date.now(),
            totalEarnings: 0,
            isVIP: false,
            banned: false,
            earningMultiplier: 1,
            boosts: 0,
            referralCount: 0,
            vip_tier: 'free',
            vip_expiry: null,
            multiplier: 1,
            withdraw_limit: 1000,
            referral_boost: 1
          };

          setCurrentUser(demoUser);
          saveUserToStorage(demoUser);
          setLoading(false);
          return;
        }

<<<<<<< HEAD
        // Handle Telegram user
        if (telegramUser && firebaseUser) {
          console.log('👤 Telegram user found, updating profile...');
          
          // Get user photo
          const photoUrl = await getTelegramUserPhoto(telegramUser.id);
          
          // Update user with Telegram data
          const updatedUser = {
            ...firebaseUser,
            firstName: telegramUser.first_name || firebaseUser.firstName || 'User',
            lastName: telegramUser.last_name || firebaseUser.lastName || '',
            username: telegramUser.username || firebaseUser.username || `user_${telegramUser.id}`,
            photo_url: photoUrl || firebaseUser.photo_url,
            lastActive: Date.now()
          };

          // Update in Firebase
          await createOrUpdateUser(telegramUser.id.toString(), updatedUser);
          setCurrentUser(updatedUser);
          saveUserToStorage(updatedUser);
          
          console.log('✅ User profile updated successfully');
        } else if (telegramUser && !firebaseUser) {
          console.log('🆕 New Telegram user, creating profile...');
          
          // Get user photo
          const photoUrl = await getTelegramUserPhoto(telegramUser.id);
          
          // Create new user
          const newUser: User = {
            id: telegramUser.id.toString(),
            userId: telegramUser.id.toString(),
            username: telegramUser.username || `user_${telegramUser.id}`,
            firstName: telegramUser.first_name || 'User',
            lastName: telegramUser.last_name || '',
            coins: 1000, // Starting coins
            stars: 10,   // Starting stars
=======
        setIsAdmin(false);

        if (telegramUser && userId) {
          let userPhoto = '';
          try {
            userPhoto = await getTelegramUserPhoto(telegramUser.id) || '';
          } catch {}

          if (firebaseUser) {
            const updatedUser = {
              ...firebaseUser,
              username: telegramUser.username || telegramUser.first_name || firebaseUser.username,
              lastActive: Date.now(),
              photo_url: userPhoto
            };

            await createOrUpdateUser(userId, updatedUser);
            setCurrentUser(updatedUser);
          } else {
            const newUser: User = {
              id: userId,
              userId,
              username: telegramUser.username || telegramUser.first_name || 'User',
              coins: 100,
              stars: 0,
              tier: 'free',
              vipExpiry: null,
              dailyWithdrawals: 0,
              referralCode: `@Mining_tech_bot?start=${userId}`,
              totalReferrals: 0,
              farmingRate: 10,
              claimStreak: 0,
              claimedDays: [],
              badges: [],
              createdAt: Date.now(),
              lastActive: Date.now(),
              totalEarnings: 0,
              isVIP: false,
              earningMultiplier: 1,
              boosts: 0,
              referralCount: 0,
              vip_tier: 'free',
              vip_expiry: null,
              multiplier: 1,
              withdraw_limit: 1,
              referral_boost: 1,
              photo_url: userPhoto
            };

            await createOrUpdateUser(userId, newUser);
            setCurrentUser(newUser);
          }
        } else if (!telegramUser) {
          const demoUser: User = {
            id: 'demo_user',
            userId: 'demo_user',
            username: 'Demo User',
            coins: 500,
            stars: 25,
>>>>>>> ba5f08e1
            tier: 'free',
            vipType: 'free',
            vipExpiry: null,
            dailyWithdrawals: 0,
            referralCode: `REF${telegramUser.id.toString().slice(-6)}`,
            totalReferrals: 0,
            farmingRate: 10,
            claimStreak: 0,
            claimedDays: [],
            badges: [],
            createdAt: Date.now(),
            lastActive: Date.now(),
            totalEarnings: 0,
            isVIP: false,
            banned: false,
            earningMultiplier: 1,
            boosts: 0,
            referralCount: 0,
            vip_tier: 'free',
            vip_expiry: null,
            multiplier: 1,
            withdraw_limit: 1000,
            referral_boost: 1,
            photo_url: photoUrl || undefined
          };

          // Save to Firebase
          await createOrUpdateUser(telegramUser.id.toString(), newUser);
          setCurrentUser(newUser);
          saveUserToStorage(newUser);
          
          console.log('✅ New user created successfully');
        }
      } catch (error) {
        console.error('Error initializing app:', error);
      } finally {
        setLoading(false);
      }
    };

    if (!firebaseLoading) initializeApp();
  }, [telegramUser, userId, firebaseUser, firebaseLoading]);

  useEffect(() => {
    if (firebaseUser && !isAdmin) {
      setCurrentUser(firebaseUser);
      saveUserToStorage(firebaseUser);
    }
  }, [firebaseUser, isAdmin]);

  useEffect(() => {
    if (currentUser) {
      import('./store').then(({ useAppStore }) => {
        const { setUser } = useAppStore.getState();
        setUser(currentUser);
      });
    }
  }, [currentUser]);

  if (loading || (isTelegramUser() && firebaseLoading)) {
    return (
      <div className="min-h-screen bg-gradient-dark flex items-center justify-center">
        <motion.div
          initial={{ opacity: 0, scale: 0.9 }}
          animate={{ opacity: 1, scale: 1 }}
          className="glass-panel p-8 text-center"
        >
          <div className="w-12 h-12 border-4 border-primary-400 border-t-transparent rounded-full animate-spin mx-auto mb-4" />
          <h2 className="text-xl font-bold text-white mb-2">Loading...</h2>
          <p className="text-gray-400">
            {isAdmin ? 'Initializing admin panel' : 'Setting up your dashboard'}
          </p>
        </motion.div>
      </div>
    );
  }

  return (
    <div className="App">
<<<<<<< HEAD
      {/* Network status indicator for device connectivity */}
=======
>>>>>>> ba5f08e1
      <NetworkStatus />

      {isAdmin ? (
        (() => {
          const urlParams = new URLSearchParams(window.location.search);
          const isSuperAdmin = urlParams.get('superadmin') === 'true';
<<<<<<< HEAD
          
          // Debug logs
          console.log('🔍 Admin panel render:', { isAdmin, isSuperAdmin, currentUser: !!currentUser });
          
          if (isSuperAdmin && currentUser) {
            console.log('🚀 Rendering SuperAdminPanel');
            return <SuperAdminPanel adminUser={currentUser} />;
          } else {
            console.log('📊 Rendering TabbedAdminPanel');
            return <TabbedAdminPanel />;
          }
=======
          return isSuperAdmin && currentUser ? (
            <SuperAdminPanel adminUser={currentUser} />
          ) : (
            <div className="min-h-screen flex items-center justify-center text-white">
              <p>No admin panel available.</p>
            </div>
          );
>>>>>>> ba5f08e1
        })()
      ) : currentUser ? (
        <Layout />
      ) : (
        <div className="min-h-screen bg-gradient-dark flex items-center justify-center">
          <motion.div
            initial={{ opacity: 0, scale: 0.9 }}
            animate={{ opacity: 1, scale: 1 }}
            className="glass-panel p-8 text-center max-w-md mx-4"
          >
            <h2 className="text-xl font-bold text-white mb-2">🌐 Welcome to Mining Tech Bot!</h2>
            <p className="text-gray-400 mb-4">
              Access from any device! Use the URL parameters below:
            </p>
            <div className="space-y-2 text-sm">
              <div className="bg-gray-800/50 p-2 rounded">
                <span className="text-blue-400">?user=true</span> - User Panel
              </div>
              <div className="bg-gray-800/50 p-2 rounded">
                <span className="text-purple-400">?superadmin=true</span> - Super Admin Panel
              </div>
              <div className="bg-gray-800/50 p-2 rounded">
                <span className="text-purple-400">?demo=myid</span> - Demo User
              </div>
            </div>
            <p className="text-xs text-gray-500 mt-4">
              Or access through Telegram bot for full features
            </p>
            <div className="mt-6 space-y-2">
              <button
                onClick={() => window.location.href = '?user=true'}
                className="w-full px-4 py-2 bg-gradient-to-r from-blue-500 to-purple-500 text-white rounded-lg hover:from-blue-600 hover:to-purple-600 transition-colors"
              >
                🚀 Launch User Panel
              </button>
              <button
                onClick={() => window.location.href = '?admin=true'}
                className="w-full px-4 py-2 bg-gradient-to-r from-green-500 to-emerald-500 text-white rounded-lg hover:from-green-600 hover:to-emerald-600 transition-colors"
              >
                🔧 Launch Admin Panel
              </button>
              <button
                onClick={() => window.location.href = '?superadmin=true'}
                className="w-full px-4 py-2 bg-gradient-to-r from-purple-500 to-pink-500 text-white rounded-lg hover:from-purple-600 hover:to-pink-600 transition-colors"
              >
                👑 Launch Super Admin Panel
              </button>
            </div>
          </motion.div>
        </div>
      )}

      <Toaster
        position="top-center"
        toastOptions={{
          duration: 3000,
          style: {
            background: 'rgba(0, 0, 0, 0.8)',
            color: '#fff',
            border: '1px solid rgba(255, 255, 255, 0.1)',
            borderRadius: '12px',
            backdropFilter: 'blur(10px)',
          },
        }}
      />
    </div>
  );
}

export default App;<|MERGE_RESOLUTION|>--- conflicted
+++ resolved
@@ -1,6 +1,7 @@
 import { useEffect, useState } from 'react';
 import { Toaster } from 'react-hot-toast';
 import Layout from './components/Layout';
+import TabbedAdminPanel from './components/TabbedAdminPanel';
 import SuperAdminPanel from './components/SuperAdminPanel';
 import NetworkStatus from './components/NetworkStatus';
 import { useFirebaseUser, createOrUpdateUser } from './firebase/hooks';
@@ -27,7 +28,6 @@
   useEffect(() => {
     const initializeApp = async () => {
       try {
-<<<<<<< HEAD
         console.log('🚀 Initializing app...');
         console.log('📱 Telegram data:', telegramData);
         console.log('👤 Telegram user:', telegramUser);
@@ -38,27 +38,23 @@
         const forceUserMode = urlParams.get('user') === 'true';
         
         // Admin access: URL param OR specific Telegram IDs
-        const adminUserIds = [123456789, 987654321]; // Add your Telegram user IDs here
-=======
-        const urlParams = new URLSearchParams(window.location.search);
-        const forceUserMode = urlParams.get('user') === 'true';
-        const adminUserIds = [6779644494, 987654321]; // Admin IDs
->>>>>>> ba5f08e1
+        const adminUserIds = [6779644494, 987654321]; // Updated with actual admin IDs
         const isAdminMode = !forceUserMode && (
           urlParams.get('admin') === 'true' || 
           urlParams.get('superadmin') === 'true' ||
           (telegramUser && adminUserIds.includes(telegramUser.id))
         );
-<<<<<<< HEAD
         
         // Check if accessing from external device (no Telegram data)
-=======
-
->>>>>>> ba5f08e1
         const isExternalDevice = !telegramUser && !telegramData;
         const demoUserId = urlParams.get('demo') || 'demo-user-001';
-
+        
+        console.log('⚙️ Force user mode:', forceUserMode);
+        console.log('👑 Is admin mode:', isAdminMode);
+        console.log('📱 Is external device:', isExternalDevice);
+        
         if (isAdminMode) {
+          console.log('🔧 Setting admin mode');
           setIsAdmin(true);
           
           // Create admin user for SuperAdmin panel
@@ -100,11 +96,9 @@
           return;
         }
 
-<<<<<<< HEAD
         // Handle external device access with demo user
-=======
->>>>>>> ba5f08e1
         if (isExternalDevice) {
+          console.log('🌐 External device detected - creating demo user');
           const demoUser: User = {
             id: demoUserId,
             userId: demoUserId,
@@ -137,14 +131,13 @@
             withdraw_limit: 1000,
             referral_boost: 1
           };
-
+          
           setCurrentUser(demoUser);
           saveUserToStorage(demoUser);
           setLoading(false);
           return;
         }
 
-<<<<<<< HEAD
         // Handle Telegram user
         if (telegramUser && firebaseUser) {
           console.log('👤 Telegram user found, updating profile...');
@@ -183,67 +176,6 @@
             lastName: telegramUser.last_name || '',
             coins: 1000, // Starting coins
             stars: 10,   // Starting stars
-=======
-        setIsAdmin(false);
-
-        if (telegramUser && userId) {
-          let userPhoto = '';
-          try {
-            userPhoto = await getTelegramUserPhoto(telegramUser.id) || '';
-          } catch {}
-
-          if (firebaseUser) {
-            const updatedUser = {
-              ...firebaseUser,
-              username: telegramUser.username || telegramUser.first_name || firebaseUser.username,
-              lastActive: Date.now(),
-              photo_url: userPhoto
-            };
-
-            await createOrUpdateUser(userId, updatedUser);
-            setCurrentUser(updatedUser);
-          } else {
-            const newUser: User = {
-              id: userId,
-              userId,
-              username: telegramUser.username || telegramUser.first_name || 'User',
-              coins: 100,
-              stars: 0,
-              tier: 'free',
-              vipExpiry: null,
-              dailyWithdrawals: 0,
-              referralCode: `@Mining_tech_bot?start=${userId}`,
-              totalReferrals: 0,
-              farmingRate: 10,
-              claimStreak: 0,
-              claimedDays: [],
-              badges: [],
-              createdAt: Date.now(),
-              lastActive: Date.now(),
-              totalEarnings: 0,
-              isVIP: false,
-              earningMultiplier: 1,
-              boosts: 0,
-              referralCount: 0,
-              vip_tier: 'free',
-              vip_expiry: null,
-              multiplier: 1,
-              withdraw_limit: 1,
-              referral_boost: 1,
-              photo_url: userPhoto
-            };
-
-            await createOrUpdateUser(userId, newUser);
-            setCurrentUser(newUser);
-          }
-        } else if (!telegramUser) {
-          const demoUser: User = {
-            id: 'demo_user',
-            userId: 'demo_user',
-            username: 'Demo User',
-            coins: 500,
-            stars: 25,
->>>>>>> ba5f08e1
             tier: 'free',
             vipType: 'free',
             vipExpiry: null,
@@ -284,9 +216,12 @@
       }
     };
 
-    if (!firebaseLoading) initializeApp();
+    if (!firebaseLoading) {
+      initializeApp();
+    }
   }, [telegramUser, userId, firebaseUser, firebaseLoading]);
 
+  // Update current user when Firebase user changes
   useEffect(() => {
     if (firebaseUser && !isAdmin) {
       setCurrentUser(firebaseUser);
@@ -294,11 +229,14 @@
     }
   }, [firebaseUser, isAdmin]);
 
+  // Sync user data with store on app load
   useEffect(() => {
     if (currentUser) {
+      // Import store dynamically to avoid circular dependency
       import('./store').then(({ useAppStore }) => {
         const { setUser } = useAppStore.getState();
         setUser(currentUser);
+        console.log('✅ User data synced with store');
       });
     }
   }, [currentUser]);
@@ -323,17 +261,13 @@
 
   return (
     <div className="App">
-<<<<<<< HEAD
       {/* Network status indicator for device connectivity */}
-=======
->>>>>>> ba5f08e1
       <NetworkStatus />
-
+      
       {isAdmin ? (
         (() => {
           const urlParams = new URLSearchParams(window.location.search);
           const isSuperAdmin = urlParams.get('superadmin') === 'true';
-<<<<<<< HEAD
           
           // Debug logs
           console.log('🔍 Admin panel render:', { isAdmin, isSuperAdmin, currentUser: !!currentUser });
@@ -345,15 +279,6 @@
             console.log('📊 Rendering TabbedAdminPanel');
             return <TabbedAdminPanel />;
           }
-=======
-          return isSuperAdmin && currentUser ? (
-            <SuperAdminPanel adminUser={currentUser} />
-          ) : (
-            <div className="min-h-screen flex items-center justify-center text-white">
-              <p>No admin panel available.</p>
-            </div>
-          );
->>>>>>> ba5f08e1
         })()
       ) : currentUser ? (
         <Layout />
@@ -371,6 +296,9 @@
             <div className="space-y-2 text-sm">
               <div className="bg-gray-800/50 p-2 rounded">
                 <span className="text-blue-400">?user=true</span> - User Panel
+              </div>
+              <div className="bg-gray-800/50 p-2 rounded">
+                <span className="text-green-400">?admin=true</span> - Admin Panel
               </div>
               <div className="bg-gray-800/50 p-2 rounded">
                 <span className="text-purple-400">?superadmin=true</span> - Super Admin Panel
@@ -405,7 +333,7 @@
           </motion.div>
         </div>
       )}
-
+      
       <Toaster
         position="top-center"
         toastOptions={{
